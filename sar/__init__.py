--- conflicted
+++ resolved
@@ -27,13 +27,8 @@
 from .comm import initialize_comms, rank, world_size, comm_device,\
     nfs_ip_init, sync_params, gather_grads
 from .core import GraphShardManager, message_has_parameters, DistributedBlock,\
-<<<<<<< HEAD
     DistNeighborSampler, DataLoader, start_comm_thread
-from .construct_shard_manager import construct_mfgs, construct_full_graph
-=======
-    DistNeighborSampler, DataLoader
 from .construct_shard_manager import construct_mfgs, construct_full_graph, convert_dist_graph
->>>>>>> a190ce4f
 from .data_loading import load_dgl_partition_data, suffix_key_lookup
 from .distributed_bn import DistributedBN1D
 from .config import Config
@@ -48,9 +43,5 @@
            'construct_mfgs', 'construct_full_graph', 'convert_dist_graph', 'GraphShardManager',
            'load_dgl_partition_data', 'suffix_key_lookup', 'Config', 'edge_softmax',
            'message_has_parameters', 'DistributedBlock', 'DistNeighborSampler', 'DataLoader',
-<<<<<<< HEAD
-           'logging_setup', 'logger', 'sync_params', 'gather_grads', 'patch_dgl', 
-           'PointerTensor']
-=======
-           'logging_setup', 'logger', 'RelGraphConv', 'sync_params', 'gather_grads', 'patch_dgl', 'patched_edge_softmax']
->>>>>>> a190ce4f
+           'logging_setup', 'logger', 'RelGraphConv', 'sync_params', 'gather_grads', 'patch_dgl', 'patched_edge_softmax', 
+           'PointerTensor']