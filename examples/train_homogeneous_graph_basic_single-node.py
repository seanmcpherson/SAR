--- conflicted
+++ resolved
@@ -138,10 +138,6 @@
                          args.backend, shared_file=args.shared_file, barrier=barrier)
 
     lock.acquire()
-<<<<<<< HEAD
-=======
-    sar.start_comm_thread()
->>>>>>> 19848988
     
     # Instantiate PartitionDataManager for managing data saving and loading from disk
     partition_data_manager = sar.PartitionDataManager(rank, lock)
