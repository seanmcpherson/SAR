# Copyright (c) 2022 Intel Corporation

# Permission is hereby granted, free of charge, to any person obtaining a copy
# of this software and associated documentation files (the "Software"), to deal
# in the Software without restriction, including without limitation the rights
# to use, copy, modify, merge, publish, distribute, sublicense, and/or sell
# copies of the Software, and to permit persons to whom the Software is
# furnished to do so, subject to the following conditions:

# The above copyright notice and this permission notice shall be included in all
# copies or substantial portions of the Software.

# THE SOFTWARE IS PROVIDED "AS IS", WITHOUT WARRANTY OF ANY KIND, EXPRESS OR
# IMPLIED, INCLUDING BUT NOT LIMITED TO THE WARRANTIES OF MERCHANTABILITY,
# FITNESS FOR A PARTICULAR PURPOSE AND NONINFRINGEMENT. IN NO EVENT SHALL THE
# AUTHORS OR COPYRIGHT HOLDERS BE LIABLE FOR ANY CLAIM, DAMAGES OR OTHER
# LIABILITY, WHETHER IN AN ACTION OF CONTRACT, TORT OR OTHERWISE, ARISING FROM,
# OUT OF OR IN CONNECTION WITH THE SOFTWARE OR THE USE OR OTHER DEALINGS IN THE
# SOFTWARE.

import os
from typing import List, Tuple, Dict, Optional
import torch
from torch import Tensor
import dgl  # type: ignore
from dgl.distributed.partition import load_partition  # type: ignore
from .common_tuples import PartitionData, ShardEdgesAndFeatures
import logging


logger = logging.getLogger(__name__)
logger.addHandler(logging.NullHandler())
logger.setLevel(logging.DEBUG)


class PartitionDataManager:
    """
    Manages loading and saving data to disk, when SAR is running in single-node mode.
    
    :param idx: rank of the worker
    :type idx: int
    :param lock: lock is used to synchronize processes, so that we can be sure only one partition is\
    loaded at the same time
    :type lock: Lock
    :param folder_name_prefix: prefix of the name of the folder where the data will be saved on the disk
    :type folder_name_prefix: string
    """
    def __init__(self, idx, lock, folder_name_prefix="partition_rank_"):
        self.idx = idx
        self.lock = lock
        self.folder_name = f"{folder_name_prefix}{idx}"
        self._features = None
        self._masks = None
        self._labels = None
        self._partition_data = None

    @property
    def partition_data(self):
        if self._partition_data is None:
            raise ValueError("partition_data not set")
        return self._partition_data
    
    @partition_data.setter
    def partition_data(self, data):
        self._partition_data = data

    @partition_data.deleter
    def partition_data(self):
        del self._partition_data

    @property
    def features(self):
        # if self._features is None:
        #    raise ValueError("features not set")
        return self._features
    
    @features.setter
    def features(self, feats):
        self._features = feats

    @features.deleter
    def features(self):
        del self._features
        self._features = None

    @property
    def labels(self):
        if self._labels is None:
            raise ValueError("labels not set")
        return self._labels
    
    @labels.setter
    def labels(self, labels):
        self._labels = labels
    
    @property
    def masks(self):
        if self._masks is None:
            raise ValueError("masks not set")
        return self._masks
    
    @masks.setter
    def masks(self, masks):
        self._masks = masks
    
    def precall_func(self):
        self.save()
        if isinstance(self.features, torch.Tensor): 
            self.save_tensor(self.features, 'features')
            del self.features
        self.delete()
        self.lock.release()
        print("Node {} Lock Released".format(self.idx))

    def callback_func(self, handle):    
        handle.wait()
        self.lock.acquire()
        print("Node {} Lock Acquired".format(self.idx))
        self.load()
        features = self.load_tensor('features')
        if features is not None:
            self.features = features
            
    def save(self):
        try:
            if not os.path.exists(self.folder_name):
                os.makedirs(self.folder_name)
            if self._masks is not None:
                torch.save(self._masks, os.path.join(self.folder_name, "masks.pt"))
            if self._labels is not None:
                torch.save(self._labels, os.path.join(self.folder_name, "labels.pt"))
            if self._partition_data is not None:
                torch.save(self._partition_data, os.path.join(self.folder_name, "partition_data.pt"))
        except Exception as e:
            logger.debug("_pause_process Exception: {}".format(e))
            return False
        return True

    def save_tensor(self, tensor, tensor_name):
        if not os.path.exists(self.folder_name):
            os.makedirs(self.folder_name)
        if tensor is not None:
            torch.save(tensor, os.path.join(self.folder_name, tensor_name + ".pt"))

    def delete(self):
<<<<<<< HEAD
        if hasattr(self, '_masks'):
            del self._masks
        if hasattr(self, '_labels'):
            del self._labels
        if hasattr(self, '_partition_data'):
            del self._partition_data
=======
        del self._masks
        del self._labels
        del self._partition_data
>>>>>>> b9345ff2

    def load(self):
        if not os.path.exists(self.folder_name):
            raise FileNotFoundError("No partition data saved")
        if os.path.exists(os.path.join(self.folder_name, "masks.pt")):
            self._masks = torch.load(os.path.join(self.folder_name, "masks.pt"))
        else:
            print("masks not loaded, no file saved")
        if os.path.exists(os.path.join(self.folder_name, "labels.pt")):
            self._labels = torch.load(os.path.join(self.folder_name, "labels.pt"))
        else:
            print("labels not loaded, no file saved")
        if os.path.exists(os.path.join(self.folder_name, "partition_data.pt")):
            self._partition_data = torch.load(os.path.join(self.folder_name, "partition_data.pt"))
        else:
            print("partition_data not loaded, no file saved")

    def load_tensor(self, tensor_name):
        if not os.path.exists(self.folder_name):
            raise FileNotFoundError("No partition data saved")
        if os.path.exists(os.path.join(self.folder_name, tensor_name + ".pt")):
            return torch.load(os.path.join(self.folder_name, tensor_name + ".pt"))
        else: 
            return None


def suffix_key_lookup(feature_dict: Dict[str, Tensor], key: str,
                      expand_to_all: bool = False,
                      type_list: Optional[List[str]] = None) -> Tensor:
    """
    Looks up the provided key in the provided dictionary. Uses suffix matching, where a dictionary
    key matches if ends with the provided key. This allows feature name lookup in the edge/node
    feature dictionaries in DGL's partition data whose keys have the form
    ``{node or edge type name}/{feature_name}``. In heterogeneous graphs, some features might only
    be present for certain node/edge types. Set the ``expand_to_all`` flag to expand the
    feature tensor to all nodes/edges in the graph. The expanded tensor will be zero for all 
    nodes/edges where the requested feature is not present


    :param feature_dict: Node or edge feature dictionary
    :type feature_dict: Dict[str, Tensor]
    :param key: Key to look up.
    :type key: str
    :param expand_to_all: Expand feature tensor to all nodes/edges.
    :type expand_to_all: bool
    :param type_list: List of edge or node type names. Required if ``expand_to_all`` is ``True``
    :type type_list: Optional[List[str]]
    :returns:   The matched (possibly expanded) feature tensor 

    """
    matched_keys = [k for k in feature_dict if k.endswith(key)]
    if len(matched_keys) == 0:
        return torch.LongTensor([])
    assert len(matched_keys) == 1
    matched_features = feature_dict[matched_keys[0]]
    if expand_to_all:
        assert type_list is not None
        if len(type_list) > 1 and dgl.NTYPE in feature_dict:
            type_id = feature_dict[dgl.NTYPE]
            key_node_type = matched_keys[0].split('/')[0]
            node_type_idx = type_list.index(key_node_type)

            expanded_features = matched_features.new(
                type_id.size(0), *matched_features.size()[1:]).zero_()
            expanded_features[type_id == node_type_idx] = matched_features
            return expanded_features

    return matched_features


def _mask_features_dict(edge_features: Dict[str, Tensor],
                        mask: Tensor, device: torch.device) -> Dict[str, Tensor]:
    return {k: edge_features[k][mask].to(device) for k in edge_features}


def _get_type_ordered_edges(edge_mask: Tensor, edge_types: Tensor,
                            n_edge_types: int) -> Tensor:
    reordered_edge_mask: List[Tensor] = []
    for edge_type_idx in range(n_edge_types):
        edge_mask_typed = torch.logical_and(
            edge_mask, edge_types == edge_type_idx)
        reordered_edge_mask.append(
            edge_mask_typed.nonzero(as_tuple=False).view(-1))

    return torch.cat(reordered_edge_mask)


def create_partition_data(graph: dgl.DGLGraph,
                          own_partition_idx: int,
                          node_features: Dict[str, torch.Tensor],
                          edge_features: Dict[str, Tensor],
                          partition_book: dgl.distributed.GraphPartitionBook,
                          node_type_list: List[str],
                          edge_type_list: List[str],
                          device: torch.device) -> PartitionData:
    """
    Creates SAR's PartitionData object basing on graph partition and features.

    :param graph: The graph partition structure for specific ``own_partition_idx``
    :type graph: dgl.DGLGraph
    :param own_partition_idx: The index of the partition to create. This is typically the\
    worker/machine rank
    :type own_partition_idx: int
    :param node_features: Dictionary containing node features for graph partition
    :type node_features: Dict[str, Tensor]
    :param edge_features: Dictionary containing edge features for graph partition
    :type edge_features: Dict[(str, str, str), Tensor]
    :param partition_book: The graph partition information
    :type partition_book: dgl.distributed.GraphPartitionBook
    :param node_type_list: List of node types
    :type node_type_list: List[str]
    :param edge_type_list: List of edge types
    :type edge_type_list: List[str]
    :param device: Device on which to place the loaded partition data
    :type device: torch.device
    :returns: The loaded partition data
    """
    is_heterogeneous = (len(edge_type_list) > 1)
    # Delete redundant edge features with keys {relation name}/reltype. graph.edata[dgl.ETYPE ] already contains
    # the edge type in a heterogeneous graph
    if is_heterogeneous:
        for edge_feat_key in list(edge_features.keys()):
            if 'reltype' in edge_feat_key:
                del edge_features[edge_feat_key]

    # Obtain the node ranges in each partition in the homogenized graph
    start_node_idx = 0
    node_ranges: List[Tuple[int, int]] = []
    for part_metadata in partition_book.metadata():
        node_ranges.append(
            (start_node_idx, start_node_idx + part_metadata['num_nodes']))
        start_node_idx += part_metadata['num_nodes']

    # Include the node types in the node feature dictionary
    if dgl.NTYPE in graph.ndata:
        node_features[dgl.NTYPE] = graph.ndata[dgl.NTYPE][graph.ndata['inner_node'].bool()]

    # Include the edge types in the edge feature dictionary
    inner_edge_mask = graph.edata['inner_edge'].bool()
    if dgl.ETYPE in graph.edata:
        edge_features[dgl.ETYPE] = graph.edata[dgl.ETYPE][inner_edge_mask]

    # Obtain the inner edges. These are the partition edges
    local_partition_edges = torch.stack(graph.all_edges())[:, inner_edge_mask]
    # Use global node ids in partition_edges
    partition_edges = graph.ndata[dgl.NID][local_partition_edges]

    # Check that all target nodes lie in the current partition
    assert partition_edges[1].min() >= node_ranges[own_partition_idx][0] \
        and partition_edges[1].max() < node_ranges[own_partition_idx][1]

    all_shard_edges: List[ShardEdgesAndFeatures] = []

    for part_idx in range(partition_book.num_partitions()):
        # obtain the mask for edges originating from partition part_idx
        edge_mask = torch.logical_and(partition_edges[0] >= node_ranges[part_idx][0],
                                      partition_edges[0] < node_ranges[part_idx][1])

        # Reorder the edges in each shard so that edges with the same type
        # follow each other
        if is_heterogeneous:
            edge_mask = _get_type_ordered_edges(
                edge_mask, edge_features[dgl.ETYPE], len(edge_type_list))

        all_shard_edges.append(ShardEdgesAndFeatures(
            (partition_edges[0, edge_mask], partition_edges[1, edge_mask]),
            _mask_features_dict(edge_features, edge_mask, device)
        ))

    return PartitionData(all_shard_edges,
                         node_ranges,
                         node_features,
                         node_type_list,
                         edge_type_list
                         )


def load_dgl_partition_data(partition_json_file: str,
                            own_partition_idx: int, device: torch.device) -> PartitionData:
    """
    Loads partition data created by DGL's ``partition_graph`` function

    :param partition_json_file: Path to the .json file containing partitioning data
    :type partition_json_file: str
    :param own_partition_idx: The index of the partition to load. This is typically the\
    worker/machine rank
    :type own_partition_idx: int
    :param device: Device on which to place the loaded partition data
    :type device: torch.device
    :returns: The loaded partition data

    """
    (graph, node_features,
     edge_features, partition_book, _,
     node_type_list, edge_type_list) = load_partition(partition_json_file, own_partition_idx)

    return create_partition_data(graph, own_partition_idx,
                                 node_features, edge_features,
                                 partition_book, node_type_list,
                                 edge_type_list, device)

def load_dgl_partition_data_from_graph(graph: dgl.distributed.DistGraph,
                                       device: torch.device) -> PartitionData:
    """
    Loads partition data from DistGraph object

    :param graph: The distributed graph
    :type graph: dgl.distributed.DistGraph
    :param device: Device on which to place the loaded partition data
    :type device: torch.device
    :returns: The loaded partition data

    """
    own_partition_idx = graph.rank()
    local_g = graph.local_partition

    assert dgl.NID in local_g.ndata
    assert dgl.EID in local_g.edata

    # get originalmapping for node and edge ids
    orig_n_ids = local_g.ndata[dgl.NID][local_g.ndata['inner_node'].bool().nonzero().view(-1)]
    orig_e_ids = local_g.edata[dgl.EID][local_g.edata['inner_edge'].bool().nonzero().view(-1)]

    # fetch local features from DistTensor
    node_features = {key : torch.Tensor(graph.ndata[key][orig_n_ids]) for key in list(graph.ndata.keys())}
    edge_features = {key : torch.Tensor(graph.edata[key][orig_e_ids]) for key in list(graph.edata.keys())}

    partition_book = graph.get_partition_book()
    node_type_list = local_g.ntypes
    edge_type_list = [local_g.to_canonical_etype(etype) for etype in graph.etypes]

    return create_partition_data(local_g, own_partition_idx,
                                 node_features, edge_features,
                                 partition_book, node_type_list,
                                 edge_type_list, device)<|MERGE_RESOLUTION|>--- conflicted
+++ resolved
@@ -143,18 +143,12 @@
             torch.save(tensor, os.path.join(self.folder_name, tensor_name + ".pt"))
 
     def delete(self):
-<<<<<<< HEAD
         if hasattr(self, '_masks'):
             del self._masks
         if hasattr(self, '_labels'):
             del self._labels
         if hasattr(self, '_partition_data'):
             del self._partition_data
-=======
-        del self._masks
-        del self._labels
-        del self._partition_data
->>>>>>> b9345ff2
 
     def load(self):
         if not os.path.exists(self.folder_name):
