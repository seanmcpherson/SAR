--- conflicted
+++ resolved
@@ -113,12 +113,8 @@
         print("Node {} Lock Released".format(self.idx))
 
     def callback_func(self, handle):    
-<<<<<<< HEAD
         if handle: 
             handle.wait()
-=======
-        handle.wait()
->>>>>>> 4f0a03af
         self.lock.acquire()
         print("Node {} Lock Acquired".format(self.idx))
         self.load()
