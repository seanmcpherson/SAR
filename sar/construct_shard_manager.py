--- conflicted
+++ resolved
@@ -204,13 +204,9 @@
     seed_nodes = torch.arange(partition_data.node_ranges[rank()][1] -
                               partition_data.node_ranges[rank()][0])
     return GraphShardManager(graph_shard_list,
-<<<<<<< HEAD
                              seed_nodes, seed_nodes, 
                              partition_data_manager=partition_data_manager,lock=lock)
-=======
-                             seed_nodes, seed_nodes)
     
 def convert_dist_graph(dist_graph: dgl.distributed.DistGraph) -> GraphShardManager:
     partition_data = load_dgl_partition_data_from_graph(dist_graph, dist_graph.device)
-    return construct_full_graph(partition_data)
->>>>>>> a190ce4f
+    return construct_full_graph(partition_data)